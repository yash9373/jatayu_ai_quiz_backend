# --- Scheduler job functions ---
from sqlalchemy.ext.asyncio import create_async_engine, AsyncSession
from app.repositories.test_repo import TestRepository
from app.models.test import TestStatus
import asyncio
from sqlalchemy.orm import sessionmaker
import os
from typing import List, Optional, Dict, Any
from fastapi import HTTPException, status
from sqlalchemy.ext.asyncio import AsyncSession
from app.repositories import test_repo
from app.repositories.test_repo import TestRepository
from app.services.ai_service import get_ai_service
from app.services.notification_service import get_notification_service
from app.schemas.test_schema import TestCreate, TestUpdate, TestResponse, TestSummary, TestSchedule
from app.models.test import Test, TestStatus
from app.models.user import User
import json
import logging
from datetime import datetime



DATABASE_URL = os.getenv("DATABASE_URL", "postgresql+asyncpg://user:password@localhost/recruitment")
engine = create_async_engine(DATABASE_URL, future=True)
AsyncSessionLocal = sessionmaker(engine, expire_on_commit=False, class_=AsyncSession)


async def set_test_status_live(test_id):
    """Job: Set test status to LIVE at scheduled time."""
    from datetime import datetime, timezone
    try:
        print(f"[Scheduler] set_test_status_live called for test {test_id} at {datetime.now(timezone.utc)}")
        logger.info(f"[Scheduler] set_test_status_live called for test {test_id} at {datetime.now(timezone.utc)}")
        async with AsyncSessionLocal() as session:
            repo = TestRepository(session)
            await repo.update_test_status(test_id, TestStatus.LIVE.value, is_published=True)
            print(f"[Scheduler] Test {test_id} moved to LIVE (scheduled job)")
        logger.info(f"[Scheduler] Triggered set_test_status_live for test {test_id}")
    except Exception as e:
        logger.error(f"[Scheduler] Error in set_test_status_live for test {test_id}: {e}")

async def set_test_status_ended(test_id):
    """Job: Set test status to ENDED at assessment_deadline."""
    try:
        async with AsyncSessionLocal() as session:
            repo = TestRepository(session)
            await repo.update_test_status(test_id, TestStatus.ENDED.value)
            print(f"[Scheduler] Test {test_id} moved to ENDED (scheduled job)")
        logger.info(f"[Scheduler] Triggered set_test_status_ended for test {test_id}")
    except Exception as e:
        logger.error(f"[Scheduler] Error in set_test_status_ended for test {test_id}: {e}")



logger = logging.getLogger(__name__)


class TestService:
    async def schedule_test(self, test_id: int, schedule_data: TestSchedule, updated_by: int, db: AsyncSession) -> TestResponse:
        """Schedule a test: set scheduled_at, assessment_deadline, and schedule status update jobs"""
        repo = TestRepository(db)
        test = await repo.get_test_by_id(test_id)
        if not test:
            raise HTTPException(status_code=404, detail="Test not found")
        # Only allow scheduling if test is in draft
        if test.status != TestStatus.DRAFT.value:
            raise HTTPException(status_code=400, detail="Test can only be scheduled from draft state")
        # Store the schedule dates and update status
        test.scheduled_at = schedule_data.scheduled_at
        test.application_deadline = schedule_data.application_deadline
        test.assessment_deadline = schedule_data.assessment_deadline
        test.status = TestStatus.SCHEDULED.value
        test.updated_by = updated_by
        await db.commit()
        await db.refresh(test)

        # Schedule status update jobs using Celery
        from app.tasks import set_test_status_live, set_test_status_ended
        from datetime import datetime
        import pytz
        def to_naive_utc(dt):
            if dt is None:
                return None
            if dt.tzinfo is not None:
                return dt.astimezone(pytz.UTC).replace(tzinfo=None)
            return dt

        naive_scheduled_at = to_naive_utc(test.scheduled_at)
        naive_assessment_deadline = to_naive_utc(test.assessment_deadline)

        if naive_scheduled_at:
            set_test_status_live.apply_async(args=[test.test_id], eta=naive_scheduled_at)
            logger.info(f"Scheduled set_test_status_live for test {test.test_id} at {naive_scheduled_at} (Celery)")
        if naive_assessment_deadline:
            set_test_status_ended.apply_async(args=[test.test_id], eta=naive_assessment_deadline)
            logger.info(f"Scheduled set_test_status_ended for test {test.test_id} at {naive_assessment_deadline} (Celery)")

        creator = await self._get_user_by_id(test.created_by, db)
        return await self._format_test_response(test, creator)
    """Test Service with AI integration and notifications"""
<<<<<<< HEAD

=======
>>>>>>> 2a056008
    def __init__(self):
        self.ai_service = get_ai_service()
        self.notification_service = get_notification_service()

    async def create_test_with_ai(self, test_data: TestCreate, created_by: int, db: AsyncSession) -> TestResponse:
        """Create a new test with AI processing"""
        try:
            # 1. Create the test first
            repo = TestRepository(db)
            test = await repo.create_test(test_data, created_by)

            # 2. Get creator info for notifications
            creator = await self._get_user_by_id(created_by, db)

            # 3. Process job description with AI if provided
            if test_data.job_description:
                await self._process_job_description_with_ai(test, creator, db)
                # Fetch updated test data after AI processing
                test = await repo.get_test_by_id(test.test_id)

            # 4. Return test response
            return await self._format_test_response(test, creator)

        except Exception as e:
            logger.error(f"Error creating test with AI: {e}")
            raise HTTPException(
                status_code=status.HTTP_500_INTERNAL_SERVER_ERROR,
                detail=f"Failed to create test: {str(e)}"
            )

    async def _process_job_description_with_ai(self, test: Test, creator: User, db: AsyncSession) -> None:
        """Process job description with AI in background"""
        try:
            repo = TestRepository(db)

            # 1. Parse job description
            parsed_jd = await self.ai_service.parse_job_description(test.job_description)

            # 2. Generate skill graph
            skill_graph = await self.ai_service.generate_skill_graph(parsed_jd)

            # 3. Update test with AI results
            await repo.update_test_ai_data(test.test_id, parsed_jd, skill_graph)

            logger.info(f"AI processing completed for test {test.test_id}")

        except Exception as e:
            logger.error(f"AI processing failed for test {test.test_id}: {e}")
<<<<<<< HEAD

    async def schedule_test(self, test_id: int, schedule_data: Dict[str, Any], db: AsyncSession) -> Dict[str, Any]:
        """Schedule a test for publishing"""
        try:
            test_repo = TestRepository(db)

=======
    
    async def schedule_test(self, test_id: int, schedule_data: Any, db: AsyncSession) -> dict:
        """Schedule a test for publishing, enforcing one-or-nothing principle."""
        try:
            test_repo = TestRepository(db)
>>>>>>> 2a056008
            # Get test and creator
            test = await test_repo.get_test_by_id(test_id)
            if not test:
                raise HTTPException(status_code=404, detail="Test not found")
<<<<<<< HEAD

            creator = await self._get_user_by_id(test.created_by, db)

=======
            creator = await self._get_user_by_id(test.created_by, db)
            # Only allow scheduling if not already scheduled
            if test.status == TestStatus.SCHEDULED.value:
                raise HTTPException(status_code=400, detail="Test is already scheduled.")
            # Convert schedule_data to dict for repository
            schedule_dict = schedule_data.dict(exclude_unset=True) if hasattr(schedule_data, 'dict') else schedule_data
>>>>>>> 2a056008
            # Update test with schedule info
            await test_repo.update_test_schedule(test_id, schedule_dict)
            await test_repo.update_test_status(test_id, TestStatus.SCHEDULED.value)
<<<<<<< HEAD

            # Send notification
            updated_test = await test_repo.get_test_by_id(test_id)
            await self.notification_service.send_test_scheduled_notification(updated_test, creator)

            return {
                "message": "Test scheduled successfully",
                "test_id": test_id,
                "scheduled_at": schedule_data.get("scheduled_at"),
                "status": TestStatus.SCHEDULED.value
            }

=======
            # Send notification
            updated_test = await test_repo.get_test_by_id(test_id)
            await self.notification_service.send_test_scheduled_notification(updated_test, creator)
            return await self._format_test_response(updated_test, creator)
>>>>>>> 2a056008
        except Exception as e:
            logger.error(f"Error scheduling test {test_id}: {e}")
            raise HTTPException(
                status_code=status.HTTP_500_INTERNAL_SERVER_ERROR,
                detail=f"Failed to schedule test: {str(e)}"
            )

    async def publish_test(self, test_id: int, db: AsyncSession) -> Dict[str, Any]:
        """Manually publish a test"""
        try:
            test_repo = TestRepository(db)

            # Get test and creator
            test = await test_repo.get_test_by_id(test_id)
            if not test:
                raise HTTPException(status_code=404, detail="Test not found")

            creator = await self._get_user_by_id(test.created_by, db)

            # Update test status
            await test_repo.update_test_status(test_id, TestStatus.PUBLISHED.value)
            await test_repo.update_is_published(test_id, True)

            # Send notification
            updated_test = await test_repo.get_test_by_id(test_id)
            await self.notification_service.send_test_published_notification(updated_test, creator)

            return {
                "message": "Test published successfully",
                "test_id": test_id,
                "status": TestStatus.PUBLISHED.value,
                "is_published": True
            }

        except Exception as e:
            logger.error(f"Error publishing test {test_id}: {e}")
            raise HTTPException(
                status_code=status.HTTP_500_INTERNAL_SERVER_ERROR,
                detail=f"Failed to publish test: {str(e)}"
            )

    async def unpublish_test(self, test_id: int, db: AsyncSession) -> Dict[str, Any]:
        """Unpublish/pause a test"""
        try:
            test_repo = TestRepository(db)

            # Get test and creator
            test = await test_repo.get_test_by_id(test_id)
            if not test:
                raise HTTPException(status_code=404, detail="Test not found")

            creator = await self._get_user_by_id(test.created_by, db)

            # Update test status
            await test_repo.update_test_status(test_id, TestStatus.PAUSED.value)
            await test_repo.update_is_published(test_id, False)

            # Send notification
            updated_test = await test_repo.get_test_by_id(test_id)
            await self.notification_service.send_test_unpublished_notification(updated_test, creator)

            return {
                "message": "Test unpublished successfully",
                "test_id": test_id,
                "status": TestStatus.PAUSED.value,
                "is_published": False
            }

        except Exception as e:
            logger.error(f"Error unpublishing test {test_id}: {e}")
            raise HTTPException(
                status_code=status.HTTP_500_INTERNAL_SERVER_ERROR,
                detail=f"Failed to unpublish test: {str(e)}"
            )

    async def duplicate_test(self, test_id: int, created_by: int, db: AsyncSession) -> TestResponse:
        """Create a duplicate of an existing test"""
        try:
            test_repo = TestRepository(db)

            # Get original test
            original_test = await test_repo.get_test_by_id(test_id)
            if not original_test:
                raise HTTPException(status_code=404, detail="Test not found")

            # Create duplicate test data
            duplicate_data = TestCreate(
                test_name=f"{original_test.test_name} (Copy)",
                job_description=original_test.job_description,
                resume_score_threshold=original_test.resume_score_threshold,
                max_shortlisted_candidates=original_test.max_shortlisted_candidates,
                auto_shortlist=original_test.auto_shortlist,
                total_questions=original_test.total_questions,
                time_limit_minutes=original_test.time_limit_minutes,
                total_marks=original_test.total_marks,
                scheduled_at=None,  # Reset scheduling
                application_deadline=None,
                assessment_deadline=None
            )

            # Create the duplicate
            duplicate_test = await test_repo.create_test(duplicate_data, created_by)

            # Copy AI-generated content if available
            if original_test.parsed_job_description:
                await test_repo.update_parsed_jd(duplicate_test.test_id, json.loads(original_test.parsed_job_description))

            if original_test.skill_graph:
                await test_repo.update_skill_graph(duplicate_test.test_id, json.loads(original_test.skill_graph))

            # Get creator and return response
            creator = await self._get_user_by_id(created_by, db)
            return await self._format_test_response(duplicate_test, creator)

        except Exception as e:
            logger.error(f"Error duplicating test {test_id}: {e}")
            raise HTTPException(
                status_code=status.HTTP_500_INTERNAL_SERVER_ERROR,
                detail=f"Failed to duplicate test: {str(e)}"
            )

    async def get_test_status(self, test_id: int, db: AsyncSession) -> Dict[str, Any]:
        """Get test status information"""
        try:
            test_repo = TestRepository(db)
            test = await test_repo.get_test_by_id(test_id)

            if not test:
                raise HTTPException(status_code=404, detail="Test not found")

            return {
                "test_id": test.test_id,
                "test_name": test.test_name,
                "status": test.status,
                "is_published": test.is_published,
                "scheduled_at": test.scheduled_at,
                "application_deadline": test.application_deadline,
                "assessment_deadline": test.assessment_deadline,
                "created_at": test.created_at,
                "updated_at": test.updated_at,
                "has_parsed_jd": test.parsed_job_description is not None,
                "has_skill_graph": test.skill_graph is not None
            }

        except Exception as e:
            logger.error(f"Error getting test status {test_id}: {e}")
            raise HTTPException(
                status_code=status.HTTP_500_INTERNAL_SERVER_ERROR,
                detail=f"Failed to get test status: {str(e)}"
            )

    async def get_all_tests(self, db: AsyncSession, skip: int = 0, limit: int = 100) -> List[TestResponse]:
        """Get all tests with pagination"""
        try:
            repo = TestRepository(db)
            tests = await repo.get_all_tests(skip=skip, limit=limit)

            # Format responses with creator info
            responses = []
            for test in tests:
                creator = await self._get_user_by_id(test.created_by, db)
                response = await self._format_test_response(test, creator)
                responses.append(response)

            return responses

        except Exception as e:
            logger.error(f"Error getting all tests: {e}")
            raise HTTPException(
                status_code=status.HTTP_500_INTERNAL_SERVER_ERROR,
                detail=f"Failed to get tests: {str(e)}"
            )

    async def get_tests_by_creator(self, creator_id: int, db: AsyncSession, skip: int = 0, limit: int = 100) -> List[TestResponse]:
        """Get tests created by a specific user"""
        try:
            repo = TestRepository(db)
            tests = await repo.get_tests_by_recruiter(recruiter_id=creator_id, skip=skip, limit=limit)

            # Get creator info once
            creator = await self._get_user_by_id(creator_id, db)

            # Format responses
            responses = []
            for test in tests:
                response = await self._format_test_response(test, creator)
                responses.append(response)

            return responses

        except Exception as e:
            logger.error(f"Error getting tests by creator {creator_id}: {e}")
            raise HTTPException(
                status_code=status.HTTP_500_INTERNAL_SERVER_ERROR,
                detail=f"Failed to get tests: {str(e)}"
            )

    async def get_test_by_id(self, test_id: int, db: AsyncSession) -> TestResponse:
        """Get a test by ID"""
        try:
            repo = TestRepository(db)
            test = await repo.get_test_by_id(test_id)

            if not test:
                raise HTTPException(
                    status_code=status.HTTP_404_NOT_FOUND,
                    detail="Test not found"
                )

            # Get creator info
            creator = await self._get_user_by_id(test.created_by, db)

            return await self._format_test_response(test, creator)

        except HTTPException:
            raise
        except Exception as e:
            logger.error(f"Error getting test {test_id}: {e}")
            raise HTTPException(
                status_code=status.HTTP_500_INTERNAL_SERVER_ERROR,
                detail=f"Failed to get test: {str(e)}"
            )

    async def update_test(self, test_id: int, test_data: TestUpdate, updated_by: int, db: AsyncSession) -> TestResponse:
        """Update a test"""
        try:
            repo = TestRepository(db)

            # Check if test exists and user has permission
            test = await repo.get_test_by_id(test_id)
            if not test:
                raise HTTPException(
                    status_code=status.HTTP_404_NOT_FOUND,
                    detail="Test not found"
                )
<<<<<<< HEAD
=======
            
            # Get the current test before update
            current_test = await repo.get_test_by_id(test_id)

            # Check if job_description is being updated and actually changed
            job_desc_updated = False
            if "job_description" in test_data.dict(exclude_unset=True):
                if test_data.job_description is not None and test_data.job_description != current_test.job_description:
                    job_desc_updated = True
>>>>>>> 2a056008

            # Update the test
            updated_test = await repo.update_test(test_id, test_data, updated_by)

<<<<<<< HEAD
            # Get creator info
            creator = await self._get_user_by_id(updated_test.created_by, db)

            # Send notification
            await self.notification_service.notify_test_updated(
                test_name=updated_test.test_name,
                test_id=test_id,
                recruiter_email=creator.email
            )
=======
            # If job_description changed, re-run AI pipeline
            if job_desc_updated and updated_test.job_description:
                parsed_jd = await self.ai_service.parse_job_description(updated_test.job_description)
                skill_graph = await self.ai_service.generate_skill_graph(parsed_jd)
                await repo.update_test_ai_data(updated_test.test_id, parsed_jd, skill_graph)
                # Refresh updated_test with new AI fields
                updated_test = await repo.get_test_by_id(test_id)

            # Get creator info
            creator = await self._get_user_by_id(updated_test.created_by, db)

            # Send notification (use send_test_created_notification as fallback, or skip if not needed)
            # await self.notification_service.send_test_created_notification(updated_test, creator)
>>>>>>> 2a056008

            return await self._format_test_response(updated_test, creator)

        except HTTPException:
            raise
        except Exception as e:
            logger.error(f"Error updating test {test_id}: {e}")
            raise HTTPException(
                status_code=status.HTTP_500_INTERNAL_SERVER_ERROR,
                detail=f"Failed to update test: {str(e)}"
            )

    async def delete_test(self, test_id: int, db: AsyncSession) -> Dict[str, str]:
        """Delete a test"""
        try:
            repo = TestRepository(db)

            # Check if test exists
            test = await repo.get_test_by_id(test_id)
            if not test:
                raise HTTPException(
                    status_code=status.HTTP_404_NOT_FOUND,
                    detail="Test not found"
                )

            # Get creator info for notification
            creator = await self._get_user_by_id(test.created_by, db)

            # Delete the test
            await repo.delete_test(test_id)

            # Send notification
            await self.notification_service.notify_test_deleted(
                test_name=test.test_name,
                test_id=test_id,
                recruiter_email=creator.email
            )

            return {"message": "Test deleted successfully"}

        except HTTPException:
            raise
        except Exception as e:
            logger.error(f"Error deleting test {test_id}: {e}")
            raise HTTPException(
                status_code=status.HTTP_500_INTERNAL_SERVER_ERROR,
                detail=f"Failed to delete test: {str(e)}"
            )

    async def _get_user_by_id(self, user_id: int, db: AsyncSession) -> User:
        """Get user by ID"""
        from app.repositories.user_repo import get_user_by_id
        user = await get_user_by_id(db, user_id)
        if not user:
            raise HTTPException(status_code=404, detail="User not found")
        return user

    async def _format_test_response(self, test: Test, creator: User = None) -> TestResponse:
<<<<<<< HEAD
        """Format test response with creator info"""
        # Parse JSON fields
        parsed_jd = json.loads(
            test.parsed_job_description) if test.parsed_job_description else None
        skill_graph = json.loads(
            test.skill_graph) if test.skill_graph else None
=======
        """Format test response with creator info, total candidates, and duration"""
        import json
        from app.repositories.candidate_count_helper import count_candidates_by_test_id
        parsed_jd = None
        skill_graph = None
        try:
            if test.parsed_job_description:
                parsed_jd = json.loads(test.parsed_job_description)
        except Exception:
            parsed_jd = None
        try:
            if test.skill_graph:
                skill_graph = json.loads(test.skill_graph)
                if not isinstance(skill_graph, dict):
                    skill_graph = None
        except Exception:
            skill_graph = None

        # Get total candidates
        total_candidates = await count_candidates_by_test_id(self.db, test.test_id) if hasattr(self, 'db') and self.db else 0
        # If self.db is not set, fallback to 0 (should be set in service methods)

        # Calculate duration (in minutes) if scheduled_at and assessment_deadline are present
        duration = None
        if test.scheduled_at and test.assessment_deadline:
            duration = int((test.assessment_deadline - test.scheduled_at).total_seconds() // 60)
>>>>>>> 2a056008

        return TestResponse(
            test_id=test.test_id,
            test_name=test.test_name,
            job_description=test.job_description,
            parsed_job_description=parsed_jd,
            skill_graph=skill_graph,
            resume_score_threshold=test.resume_score_threshold,
            max_shortlisted_candidates=test.max_shortlisted_candidates,
            auto_shortlist=test.auto_shortlist,
            total_questions=test.total_questions,
            time_limit_minutes=test.time_limit_minutes,
            total_marks=test.total_marks,
            status=test.status,
            is_published=test.is_published,
            scheduled_at=test.scheduled_at,
            application_deadline=test.application_deadline,
            assessment_deadline=test.assessment_deadline,
            created_by=test.created_by,
            updated_by=test.updated_by,
            created_at=test.created_at,
            updated_at=test.updated_at,
            creator_name=creator.name if creator else None,
            creator_role=creator.role.value if creator else None,
            total_candidates=total_candidates,
            duration=duration
        )


# Service instance
test_service = TestService()


def get_test_service() -> TestService:
    """Get test service instance"""
    return test_service

# Alias for backward compatibility


def get_enhanced_test_service() -> TestService:
    """Get enhanced test service instance (alias)"""
    return test_service<|MERGE_RESOLUTION|>--- conflicted
+++ resolved
@@ -99,10 +99,7 @@
         creator = await self._get_user_by_id(test.created_by, db)
         return await self._format_test_response(test, creator)
     """Test Service with AI integration and notifications"""
-<<<<<<< HEAD
-
-=======
->>>>>>> 2a056008
+
     def __init__(self):
         self.ai_service = get_ai_service()
         self.notification_service = get_notification_service()
@@ -151,58 +148,32 @@
 
         except Exception as e:
             logger.error(f"AI processing failed for test {test.test_id}: {e}")
-<<<<<<< HEAD
-
-    async def schedule_test(self, test_id: int, schedule_data: Dict[str, Any], db: AsyncSession) -> Dict[str, Any]:
-        """Schedule a test for publishing"""
-        try:
-            test_repo = TestRepository(db)
-
-=======
     
     async def schedule_test(self, test_id: int, schedule_data: Any, db: AsyncSession) -> dict:
         """Schedule a test for publishing, enforcing one-or-nothing principle."""
         try:
             test_repo = TestRepository(db)
->>>>>>> 2a056008
             # Get test and creator
             test = await test_repo.get_test_by_id(test_id)
             if not test:
                 raise HTTPException(status_code=404, detail="Test not found")
-<<<<<<< HEAD
-
-            creator = await self._get_user_by_id(test.created_by, db)
-
-=======
+
             creator = await self._get_user_by_id(test.created_by, db)
             # Only allow scheduling if not already scheduled
             if test.status == TestStatus.SCHEDULED.value:
                 raise HTTPException(status_code=400, detail="Test is already scheduled.")
             # Convert schedule_data to dict for repository
             schedule_dict = schedule_data.dict(exclude_unset=True) if hasattr(schedule_data, 'dict') else schedule_data
->>>>>>> 2a056008
+
             # Update test with schedule info
             await test_repo.update_test_schedule(test_id, schedule_dict)
             await test_repo.update_test_status(test_id, TestStatus.SCHEDULED.value)
-<<<<<<< HEAD
-
-            # Send notification
-            updated_test = await test_repo.get_test_by_id(test_id)
-            await self.notification_service.send_test_scheduled_notification(updated_test, creator)
-
-            return {
-                "message": "Test scheduled successfully",
-                "test_id": test_id,
-                "scheduled_at": schedule_data.get("scheduled_at"),
-                "status": TestStatus.SCHEDULED.value
-            }
-
-=======
+
             # Send notification
             updated_test = await test_repo.get_test_by_id(test_id)
             await self.notification_service.send_test_scheduled_notification(updated_test, creator)
             return await self._format_test_response(updated_test, creator)
->>>>>>> 2a056008
+
         except Exception as e:
             logger.error(f"Error scheduling test {test_id}: {e}")
             raise HTTPException(
@@ -438,8 +409,7 @@
                     status_code=status.HTTP_404_NOT_FOUND,
                     detail="Test not found"
                 )
-<<<<<<< HEAD
-=======
+
             
             # Get the current test before update
             current_test = await repo.get_test_by_id(test_id)
@@ -449,22 +419,11 @@
             if "job_description" in test_data.dict(exclude_unset=True):
                 if test_data.job_description is not None and test_data.job_description != current_test.job_description:
                     job_desc_updated = True
->>>>>>> 2a056008
+
 
             # Update the test
             updated_test = await repo.update_test(test_id, test_data, updated_by)
 
-<<<<<<< HEAD
-            # Get creator info
-            creator = await self._get_user_by_id(updated_test.created_by, db)
-
-            # Send notification
-            await self.notification_service.notify_test_updated(
-                test_name=updated_test.test_name,
-                test_id=test_id,
-                recruiter_email=creator.email
-            )
-=======
             # If job_description changed, re-run AI pipeline
             if job_desc_updated and updated_test.job_description:
                 parsed_jd = await self.ai_service.parse_job_description(updated_test.job_description)
@@ -478,7 +437,6 @@
 
             # Send notification (use send_test_created_notification as fallback, or skip if not needed)
             # await self.notification_service.send_test_created_notification(updated_test, creator)
->>>>>>> 2a056008
 
             return await self._format_test_response(updated_test, creator)
 
@@ -537,14 +495,7 @@
         return user
 
     async def _format_test_response(self, test: Test, creator: User = None) -> TestResponse:
-<<<<<<< HEAD
-        """Format test response with creator info"""
-        # Parse JSON fields
-        parsed_jd = json.loads(
-            test.parsed_job_description) if test.parsed_job_description else None
-        skill_graph = json.loads(
-            test.skill_graph) if test.skill_graph else None
-=======
+
         """Format test response with creator info, total candidates, and duration"""
         import json
         from app.repositories.candidate_count_helper import count_candidates_by_test_id
@@ -571,7 +522,6 @@
         duration = None
         if test.scheduled_at and test.assessment_deadline:
             duration = int((test.assessment_deadline - test.scheduled_at).total_seconds() // 60)
->>>>>>> 2a056008
 
         return TestResponse(
             test_id=test.test_id,
